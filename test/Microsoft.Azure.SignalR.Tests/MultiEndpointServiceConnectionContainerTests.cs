--- conflicted
+++ resolved
@@ -624,11 +624,7 @@
                         new TestSimpleServiceConnection(writeAsyncTcs: writeTcs),
                         new TestSimpleServiceConnection(writeAsyncTcs: writeTcs),
                         new TestSimpleServiceConnection(writeAsyncTcs: writeTcs),
-<<<<<<< HEAD
-                    }, e, new AckHandler(100, 500));
-=======
                     }, e, new AckHandler(100, 1000));
->>>>>>> 8ed9c678
                 }
                 return containers[e] = new TestBaseServiceConnectionContainer(new List<IServiceConnection> {
                     new TestSimpleServiceConnection(writeAsyncTcs: writeTcs),
@@ -638,11 +634,7 @@
                     new TestSimpleServiceConnection(writeAsyncTcs: writeTcs),
                     new TestSimpleServiceConnection(writeAsyncTcs: writeTcs),
                     new TestSimpleServiceConnection(writeAsyncTcs: writeTcs),
-<<<<<<< HEAD
-                }, e, new AckHandler(100, 500));
-=======
                 }, e, new AckHandler(100, 1000));
->>>>>>> 8ed9c678
             }, sem, router, null);
 
             // All the connections started
